--- conflicted
+++ resolved
@@ -171,20 +171,15 @@
                 outputs = outputs + self.bias
 
         if self.gather_output:
-<<<<<<< HEAD
-            outputs = all_gather_tensor_1d(outputs, -1, self.parallel_context).clone()
+            outputs = gather_tensor_1d(
+                outputs,
+                dim=-1,
+                parallel_context=self.parallel_context,
+            )
             if hasattr(self, "orig_num_classes"):
                 outputs = outputs[..., : self.orig_num_classes]
             if not outputs.is_contiguous():
                 outputs = outputs.contiguous()
-=======
-            outputs = gather_tensor_1d(
-                outputs,
-                dim=-1,
-                parallel_context=self.parallel_context,
-            )
-            if hasattr(self, "orig_num_classes"):
-                outputs = outputs[..., : self.orig_num_classes]
 
         if self.memory_priority and self.scatter_output:
             outputs = scatter_tensor_1d(
@@ -192,7 +187,6 @@
                 dim=1,
                 parallel_context=self.parallel_context,
             )
->>>>>>> abd9906e
         return outputs
 
 
