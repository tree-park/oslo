--- conflicted
+++ resolved
@@ -303,8 +303,6 @@
         super().__init__(
             num_embeddings=num_embeddings,
             embedding_dim=embedding_dim // (self.tesseract_dim**2),
-            device=torch.device(torch.cuda.current_device()),
-            dtype=dtype,
         )
 
     def forward(self, input: Tensor) -> Tensor:
@@ -313,11 +311,7 @@
             split_batch_2p5d,
         )
 
-<<<<<<< HEAD
         # input_ = split_batch_2p5d(input_, 0, self.parallel_context)
-=======
-        input = split_batch_2p5d(input, 0, self.parallel_context)
->>>>>>> 48f0a239
         weight = all_gather_tensor_2p5d(
             self.weight,
             -1,
@@ -363,8 +357,6 @@
         super().__init__(
             num_embeddings=num_embeddings // self.tesseract_dim,
             embedding_dim=embedding_dim // self.tesseract_dim,
-            device=torch.device(torch.cuda.current_device()),
-            dtype=dtype,
         )
 
     def forward(self, x: Tensor) -> Tensor:
@@ -391,16 +383,8 @@
         # Mask the output embedding.
         output_parallel[input_mask, :] = 0.0
         # Reduce across all the model parallel GPUs.
-<<<<<<< HEAD
-        # output = reduce_scatter_tensor_2p5d(
-        #     output_parallel, 0, ParallelMode.TENSOR_2P5D_COL, self.parallel_context
-        # )
+
         return output_parallel
-=======
-        output = reduce_scatter_tensor_2p5d(
-            output_parallel, 0, self.parallel_context, ParallelMode.TENSOR_2P5D_COL
-        )
-        return output
 
 
 class Embedding3D(nn.Embedding):
@@ -533,5 +517,4 @@
             self.input_parallel_mode,
         )
 
-        return output
->>>>>>> 48f0a239
+        return output