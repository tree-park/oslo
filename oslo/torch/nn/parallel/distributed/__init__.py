--- conflicted
+++ resolved
@@ -1,15 +1,10 @@
-<<<<<<< HEAD
-from .data_parallel import *
-from .pipeline_parallel import *
-from .tensor_parallel import *
-from .wrap import (
+from oslo.torch.nn.parallel.distributed.tensor_parallel import *
+from oslo.torch.nn.parallel.distributed.tensor_parallel import *
+from oslo.torch.nn.parallel.distributed.pipeline_parallel import *
+from oslo.torch.nn.parallel.distributed.wrap import (
     auto_wrap,
     config_auto_wrap_policy,
     default_auto_wrap_policy,
     enable_wrap,
     wrap,
-)
-=======
-from oslo.torch.nn.parallel.distributed.tensor_parallel import *
-from oslo.torch.nn.parallel.distributed.pipeline_parallel import *
->>>>>>> 75fed710
+)